#!/usr/bin/env python
"""
    Implements the utility methods for pandastable classes.
    Created August 2015
    Copyright (C) Damien Farrell

    This program is free software; you can redistribute it and/or
    modify it under the terms of the GNU General Public License
    as published by the Free Software Foundation; either version 3
    of the License, or (at your option) any later version.

    This program is distributed in the hope that it will be useful,
    but WITHOUT ANY WARRANTY; without even the implied warranty of
    MERCHANTABILITY or FITNESS FOR A PARTICULAR PURPOSE.  See the
    GNU General Public License for more details.

    You should have received a copy of the GNU General Public License
    along with this program; if not, write to the Free Software
    Foundation, Inc., 59 Temple Place, Suite 330, Boston, MA  02111-1307  USA
"""

from __future__ import absolute_import, division, print_function
<<<<<<< HEAD
=======
from tkinter import *
>>>>>>> 7701bf11
try:
    from tkinter import *
    from tkinter.ttk import *
except:
    from Tkinter import *
    from ttk import *
import math, time
import os, types
import string, copy
import numpy as np
import pandas as pd

def getTextLength(text, w, scratch=None, font=None):
    """Get correct canvas text size (chars) that will fit in
    a given canvas width"""

    if scratch == None:
        scratch = Canvas()
    length = len(str(text))
    t = scratch.create_text((0,0), text=text, font=font)
    b = scratch.bbox(t)
    twidth = b[2]-b[0]
    ratio = length/twidth
    length = math.floor(w*ratio)
    return twidth,length

def check_multiindex(index):
    """Check if index is a multiindex"""

    if isinstance(index, pd.core.index.MultiIndex):
        return 1
    else:
        return 0

def getAttributes(obj):
    """Get non hidden and built-in type object attributes that can be persisted"""

    d={}
    allowed = [str,int,float,list,tuple,bool]
    for key in obj.__dict__:
        if key.startswith('_'):
            continue
        item = obj.__dict__[key]
        if type(item) in allowed:
            d[key] = item
        elif type(item) is dict:
            if checkDict(item) == 1:
                d[key] = item
    return d

def setAttributes(obj, data):
    """Set attributes from a dict. Used for restoring settings in tables"""

    for key in data:
        #if key.startswith('_'): continue
        obj.__dict__[key] = data[key]
    return

def checkDict(d):
    """Check a dict recursively for non serializable types"""

    allowed = [str,int,float,list,tuple,bool]
    for k, v in d.items():
        if isinstance(v, dict):
            checkDict(v)
        else:
            if type(v) not in allowed:
                return 0
    return 1

def getFonts():
     """Get the current list of system fonts"""

     import matplotlib.font_manager
     #l = matplotlib.font_manager.get_fontconfig_fonts()
     l = matplotlib.font_manager.findSystemFonts()
     fonts = [matplotlib.font_manager.FontProperties(fname=fname).get_name() for fname in l]
     fonts = list(set(fonts))
     fonts.sort()
     #f = matplotlib.font_manager.FontProperties(family='monospace')
     #print (matplotlib.font_manager.findfont(f))
     return fonts

def adjustColorMap(cmap, minval=0.0, maxval=1.0, n=100):
    """Adjust colormap to avoid using white in plots"""

    from matplotlib import colors
    new_cmap = colors.LinearSegmentedColormap.from_list(
        'trunc({n},{a:.2f},{b:.2f})'.format(n=cmap.name, a=minval, b=maxval),
        cmap(np.linspace(minval, maxval, n)))
    return new_cmap<|MERGE_RESOLUTION|>--- conflicted
+++ resolved
@@ -20,10 +20,6 @@
 """
 
 from __future__ import absolute_import, division, print_function
-<<<<<<< HEAD
-=======
-from tkinter import *
->>>>>>> 7701bf11
 try:
     from tkinter import *
     from tkinter.ttk import *
